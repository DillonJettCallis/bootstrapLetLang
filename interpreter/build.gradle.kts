plugins {
<<<<<<< HEAD
  kotlin("multiplatform") version "1.6.10"
=======
  kotlin("multiplatform") version "1.8.21"
>>>>>>> ccbc15d8
}

repositories {
  mavenCentral()
}

kotlin {
  jvm()

  linuxX64("native") {
    binaries {
      executable()
    }
  }

  sourceSets {
    named("commonMain") {
      dependencies {
        implementation(kotlin("stdlib-common"))
      }
    }

    named("commonTest") {
      dependencies {
        implementation(kotlin("test-common"))
        implementation(kotlin("test-annotations-common"))
      }
    }

    jvm().compilations["main"].defaultSourceSet {
      dependencies {
        implementation(kotlin("stdlib-jdk8"))
      }
    }

    jvm().compilations["test"].defaultSourceSet {
      dependencies {
        implementation(kotlin("test-junit"))
      }
    }

  }
}<|MERGE_RESOLUTION|>--- conflicted
+++ resolved
@@ -1,9 +1,5 @@
 plugins {
-<<<<<<< HEAD
-  kotlin("multiplatform") version "1.6.10"
-=======
   kotlin("multiplatform") version "1.8.21"
->>>>>>> ccbc15d8
 }
 
 repositories {
